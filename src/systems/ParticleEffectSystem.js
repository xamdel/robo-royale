import * as THREE from 'three';
<<<<<<< HEAD
=======
// Remove the SceneManager import to avoid circular dependency
// import { SceneManager } from '../scene.js';
>>>>>>> 419ac29b

class ParticlePool {
  constructor(geometry, material, poolSize) {
    this.geometry = geometry;
    this.material = material;
    this.particles = [];
    this.active = new Set();
<<<<<<< HEAD
    this.sceneManager = null;
=======
    this.pendingAdd = []; // Store particles that need to be added to the scene
>>>>>>> 419ac29b

    // Pre-allocate pool
    for (let i = 0; i < poolSize; i++) {
      const particle = new THREE.Mesh(geometry, material.clone());
      particle.visible = false;
      particle.userData = {
        velocity: new THREE.Vector3(),
        startTime: 0,
        duration: 0,
      };
      this.particles.push(particle);
<<<<<<< HEAD
    }
  }

  setSceneManager(sceneManager) {
    this.sceneManager = sceneManager;
    // Add all particles to scene if they weren't added before
    if (this.sceneManager) {
      this.particles.forEach(particle => {
        if (!particle.parent) {
          this.sceneManager.add(particle);
        }
      });
=======
      this.pendingAdd.push(particle); // Mark for adding to scene later
>>>>>>> 419ac29b
    }
  }
  
  // Add a method to add all particles to the scene
  addToScene(scene) {
    for (const particle of this.pendingAdd) {
      scene.add(particle);
    }
    this.pendingAdd = [];
  }

  acquire(position, velocity, duration) {
    if (this.particles.length === 0) {
      // If pool is empty, try to reclaim oldest active particle
      if (this.active.size > 0) {
        const oldest = Array.from(this.active)[0];
        this.release(oldest);
        this.particles.push(oldest);
      } else {
        return null;
      }
    }

    const particle = this.particles.pop();
    particle.position.copy(position);
    particle.userData.velocity.copy(velocity);
    particle.userData.startTime = performance.now();
    particle.userData.duration = duration;
    particle.visible = true;
    particle.material.opacity = 1;
    this.active.add(particle);
    return particle;
  }

  release(particle) {
    particle.visible = false;
    this.active.delete(particle);
    this.particles.push(particle);
  }

  update(currentTime) {
    for (const particle of this.active) {
      const elapsed = currentTime - particle.userData.startTime;
      const progress = elapsed / particle.userData.duration;

      if (progress >= 1) {
        this.release(particle);
        continue;
      }

      // Update position
      particle.position.add(
        particle.userData.velocity.clone().multiplyScalar(0.016)
      );
      
      // Apply gravity
      particle.userData.velocity.y -= 0.1;

      // Fade out
      particle.material.opacity = 1 - progress;
    }
  }
}

export class ParticleEffectSystem {
  constructor() {
    // Flag to track initialization
    this.initialized = false;
    
    // Shared geometries
    this.smallGeometry = new THREE.SphereGeometry(0.1, 8, 8);
    this.mediumGeometry = new THREE.SphereGeometry(0.3, 8, 8);
    this.largeGeometry = new THREE.SphereGeometry(0.5, 8, 8);

    // Shared materials
    this.fireMaterial = new THREE.MeshBasicMaterial({
      color: 0xff4400,
      transparent: true,
      opacity: 1
    });
    this.smokeMaterial = new THREE.MeshBasicMaterial({
      color: 0x555555,
      transparent: true,
      opacity: 0.4
    });
    this.impactMaterial = new THREE.MeshBasicMaterial({
      color: 0xffff00,
      transparent: true,
      opacity: 1
    });

    // Particle pools
    this.pools = {
      impact: new ParticlePool(this.smallGeometry, this.impactMaterial, 100),
      fire: new ParticlePool(this.mediumGeometry, this.fireMaterial, 100),
      smoke: new ParticlePool(this.largeGeometry, this.smokeMaterial, 50),
      smallFire: new ParticlePool(this.smallGeometry, this.fireMaterial, 100) // Added new pool for smaller fire particles
    };

    // Flash effect
    this.flash = new THREE.PointLight(0xff8800, 5, 10);
    this.flash.visible = false;
<<<<<<< HEAD
=======
  }
  
  // Initialize the system with the scene
  init(sceneManager) {
    if (this.initialized) return;
    
    console.log('[PARTICLE SYSTEM] Initializing with scene manager');
    
    // Add all particles to the scene
    Object.values(this.pools).forEach(pool => pool.addToScene(sceneManager.scene));
    
    // Add the flash light
    sceneManager.add(this.flash);
    
    this.initialized = true;
    console.log('[PARTICLE SYSTEM] Initialization complete');
>>>>>>> 419ac29b
  }

  createExplosion(position, color = 0xff4400) {
    if (!this.initialized) {
      console.warn('[PARTICLE SYSTEM] Attempted to create explosion but system is not initialized');
      return;
    }
    
    // Fire particles (use small fire pool for smaller particles)
    for (let i = 0; i < 20; i++) {
      const velocity = new THREE.Vector3(
        (Math.random() - 0.5) * 5,
        Math.random() * 5,
        (Math.random() - 0.5) * 5
      );
      this.pools.smallFire.acquire(position, velocity, 500);
    }

    // Flash effect
    this.flash.position.copy(position);
    this.flash.visible = true;
    this.flash.intensity = 5;
    this.flash.userData = {
      startTime: performance.now(),
      duration: 300
    };
  }

  createPlayerExplosion(position) {
    if (!this.initialized) {
      console.warn('[PARTICLE SYSTEM] Attempted to create player explosion but system is not initialized');
      return;
    }
    
    // Fire colors
    const explosionColors = [0xff4400, 0xff8800, 0xffcc00];

    for (let i = 0; i < 40; i++) {
      const velocity = new THREE.Vector3(
        (Math.random() - 0.5) * 10,
        Math.random() * 10,
        (Math.random() - 0.5) * 10
      );
      const particle = this.pools.fire.acquire(position, velocity, 1500);
      if (particle) {
        // Random color from explosionColors array
        const color = explosionColors[Math.floor(Math.random() * explosionColors.length)];
        particle.material.color.setHex(color);
      }
    }

    for (let i = 0; i < 15; i++) {
      const radius = 1 + Math.random() * 3;
      const angle = Math.random() * Math.PI * 2;
      const pos = position.clone().add(
        new THREE.Vector3(
          radius * Math.cos(angle),
          1 + Math.random() * 2,
          radius * Math.sin(angle)
        )
      );
      const velocity = new THREE.Vector3(
        (Math.random() - 0.5) * 3,
        2 + Math.random() * 4,
        (Math.random() - 0.5) * 3
      );
      this.pools.smoke.acquire(pos, velocity, 2000);
    }

    this.flash.position.copy(position);
    this.flash.visible = true;
    this.flash.intensity = 8;
    this.flash.userData = {
      startTime: performance.now(),
      duration: 500
    };
  }

  addCollisionEffect(position, color = 0xffff00) {
    if (!this.initialized) {
      console.warn('[PARTICLE SYSTEM] Attempted to add collision effect but system is not initialized');
      return;
    }
    
    for (let i = 0; i < 15; i++) {
      const velocity = new THREE.Vector3(
        (Math.random() - 0.5) * 5,
        Math.random() * 5,
        (Math.random() - 0.5) * 5
      );
      const particle = this.pools.impact.acquire(position, velocity, 500);
      if (particle) {
        particle.material.color.setHex(color);
      }
    }
  }

  addMuzzleFlash(position, color = 0xff4400) {
    if (!this.initialized) {
      console.warn('[PARTICLE SYSTEM] Attempted to add muzzle flash but system is not initialized');
      return;
    }
    
    // Create small fire particles for muzzle flash
    for (let i = 0; i < 10; i++) {
      const velocity = new THREE.Vector3(
        (Math.random() - 0.5) * 3,
        Math.random() * 2,
        (Math.random() - 0.5) * 3
      );
      const particle = this.pools.smallFire.acquire(position, velocity, 300);
      if (particle) {
        particle.material.color.setHex(color);
      }
    }

    // Add flash effect
    this.flash.position.copy(position);
    this.flash.visible = true;
    this.flash.intensity = 3;
    this.flash.userData = {
      startTime: performance.now(),
      duration: 150
    };
  }

  addSmoke(position) {
    if (!this.initialized) {
      console.warn('[PARTICLE SYSTEM] Attempted to add smoke but system is not initialized');
      return;
    }
    
    // Create smoke particles
    for (let i = 0; i < 5; i++) {
      const velocity = new THREE.Vector3(
        (Math.random() - 0.5) * 2,
        0.5 + Math.random() * 1.5,
        (Math.random() - 0.5) * 2
      );
      this.pools.smoke.acquire(position, velocity, 1000);
    }
  }

  update() {
    if (!this.initialized) {
      // Skip update if not initialized, but don't warn as this is called frequently
      return;
    }
    
    const currentTime = performance.now();

    // Update all particle pools
    Object.values(this.pools).forEach(pool => pool.update(currentTime));

    // Update flash effect
    if (this.flash.visible) {
      const elapsed = currentTime - this.flash.userData.startTime;
      const progress = elapsed / this.flash.userData.duration;

      if (progress >= 1) {
        this.flash.visible = false;
      } else {
        this.flash.intensity = this.flash.intensity * (1 - progress);
      }
    }
  }
}

// Export singleton instance
// Export the class but don't instantiate it here
export let particleEffectSystem = null;

<<<<<<< HEAD
export function initParticleEffectSystem() {
  if (!particleEffectSystem) {
    particleEffectSystem = new ParticleEffectSystem();
    window.particleEffectSystem = particleEffectSystem;
  }
  return particleEffectSystem;
}
=======
// Make the particle system globally available
window.particleEffectSystem = particleEffectSystem;

// We'll initialize this later from scene.js or game.js after SceneManager is fully initialized
>>>>>>> 419ac29b
<|MERGE_RESOLUTION|>--- conflicted
+++ resolved
@@ -1,9 +1,4 @@
 import * as THREE from 'three';
-<<<<<<< HEAD
-=======
-// Remove the SceneManager import to avoid circular dependency
-// import { SceneManager } from '../scene.js';
->>>>>>> 419ac29b
 
 class ParticlePool {
   constructor(geometry, material, poolSize) {
@@ -11,11 +6,7 @@
     this.material = material;
     this.particles = [];
     this.active = new Set();
-<<<<<<< HEAD
     this.sceneManager = null;
-=======
-    this.pendingAdd = []; // Store particles that need to be added to the scene
->>>>>>> 419ac29b
 
     // Pre-allocate pool
     for (let i = 0; i < poolSize; i++) {
@@ -27,7 +18,6 @@
         duration: 0,
       };
       this.particles.push(particle);
-<<<<<<< HEAD
     }
   }
 
@@ -40,16 +30,6 @@
           this.sceneManager.add(particle);
         }
       });
-=======
-      this.pendingAdd.push(particle); // Mark for adding to scene later
->>>>>>> 419ac29b
-    }
-  }
-  
-  // Add a method to add all particles to the scene
-  addToScene(scene) {
-    for (const particle of this.pendingAdd) {
-      scene.add(particle);
     }
     this.pendingAdd = [];
   }
@@ -145,25 +125,6 @@
     // Flash effect
     this.flash = new THREE.PointLight(0xff8800, 5, 10);
     this.flash.visible = false;
-<<<<<<< HEAD
-=======
-  }
-  
-  // Initialize the system with the scene
-  init(sceneManager) {
-    if (this.initialized) return;
-    
-    console.log('[PARTICLE SYSTEM] Initializing with scene manager');
-    
-    // Add all particles to the scene
-    Object.values(this.pools).forEach(pool => pool.addToScene(sceneManager.scene));
-    
-    // Add the flash light
-    sceneManager.add(this.flash);
-    
-    this.initialized = true;
-    console.log('[PARTICLE SYSTEM] Initialization complete');
->>>>>>> 419ac29b
   }
 
   createExplosion(position, color = 0xff4400) {
@@ -336,17 +297,10 @@
 // Export the class but don't instantiate it here
 export let particleEffectSystem = null;
 
-<<<<<<< HEAD
 export function initParticleEffectSystem() {
   if (!particleEffectSystem) {
     particleEffectSystem = new ParticleEffectSystem();
     window.particleEffectSystem = particleEffectSystem;
   }
   return particleEffectSystem;
-}
-=======
-// Make the particle system globally available
-window.particleEffectSystem = particleEffectSystem;
-
-// We'll initialize this later from scene.js or game.js after SceneManager is fully initialized
->>>>>>> 419ac29b
+}